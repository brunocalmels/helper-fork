import { History, Maximize2, Minimize2, X } from "lucide-react";
import React from "react";
import { HelperWidgetConfig } from "@helperai/sdk";
import { Tooltip, TooltipContent, TooltipProvider, TooltipTrigger } from "@/components/ui/tooltip";
import { useWidgetTranslations } from "@/components/widget/i18n";
import { closeWidget, toggleWidgetHeight } from "@/lib/widget/messages";

export type WidgetHeaderConfig = HelperWidgetConfig & {
  isMinimized?: boolean;
};

type Props = {
  config: WidgetHeaderConfig;
  onShowPreviousConversations: () => void;
  onNewConversation: () => void;
  title: React.ReactNode;
};

const NewChatIcon = React.memo(() => (
  <svg width="24" height="24" viewBox="0 0 24 24" fill="none" xmlns="http://www.w3.org/2000/svg" aria-hidden="true">
    <rect x="2" y="2" width="20" height="20" rx="6" fill="currentColor" />
    <path d="M8 12H16M12 8V16" strokeWidth="2" strokeLinecap="round" style={{ stroke: "var(--background)" }} />
  </svg>
));

const Header = React.memo(function Header({ config, onShowPreviousConversations, onNewConversation, title }: Props) {
<<<<<<< HEAD
  const { t } = useWidgetTranslations();
  const [isMaximized, setIsMaximized] = React.useState(() => {
    return localStorage.getItem("helper_widget_minimized") !== "true";
=======
  const [isMinimized, setIsMinimized] = React.useState(() => {
    return config.isMinimized === true;
>>>>>>> 298b2bc2
  });

  React.useEffect(() => {
    setIsMinimized(config.isMinimized === true);
  }, [config.isMinimized]);

  const handleToggleHeight = () => {
    const newState = !isMinimized;
    setIsMinimized(newState);
    toggleWidgetHeight();
  };

  const shouldShowMinimizeButton = config.viewportWidth ? config.viewportWidth >= 640 : true;

  return (
    <div className="flex items-start justify-between border-b border-black p-1.5">
      <div className="flex items-center h-full">
        <div className="ml-2 flex flex-col gap-0.5">
          <h2 className="text-base leading-5 text-foreground">{title}</h2>
        </div>
      </div>
      <div className="flex items-center gap-2">
        <TooltipProvider delayDuration={100}>
          <Tooltip>
            <TooltipTrigger asChild>
              <button
                className="text-primary hover:text-muted-foreground p-1 rounded-full hover:bg-muted"
                onClick={onNewConversation}
                aria-label={t("ariaLabels.startNewConversation")}
              >
                <NewChatIcon />
              </button>
            </TooltipTrigger>
            <TooltipContent>{t("ui.newConversation")}</TooltipContent>
          </Tooltip>
          <Tooltip>
            <TooltipTrigger asChild>
              <button
                className="text-primary hover:text-muted-foreground p-1 rounded-full hover:bg-muted"
                onClick={onShowPreviousConversations}
                aria-label={t("ariaLabels.showPreviousConversations")}
              >
                <History className="h-5 w-5" />
              </button>
            </TooltipTrigger>
            <TooltipContent>{t("ui.history")}</TooltipContent>
          </Tooltip>
          {shouldShowMinimizeButton && (
            <Tooltip>
              <TooltipTrigger asChild>
                <button
                  className="text-primary hover:text-muted-foreground p-1 rounded-full hover:bg-muted"
                  onClick={handleToggleHeight}
<<<<<<< HEAD
                  aria-label={isMaximized ? t("ariaLabels.minimizeWidget") : t("ariaLabels.maximizeWidget")}
=======
                  aria-label={isMinimized ? "Maximize widget" : "Minimize widget"}
>>>>>>> 298b2bc2
                >
                  {isMinimized ? <Maximize2 className="h-5 w-5" /> : <Minimize2 className="h-5 w-5" />}
                </button>
              </TooltipTrigger>
<<<<<<< HEAD
              <TooltipContent>{isMaximized ? t("ui.minimize") : t("ui.maximize")}</TooltipContent>
=======
              <TooltipContent>{isMinimized ? "Maximize" : "Minimize"}</TooltipContent>
>>>>>>> 298b2bc2
            </Tooltip>
          )}
          <Tooltip>
            <TooltipTrigger asChild>
              <button
                className="text-primary hover:text-muted-foreground p-1 rounded-full hover:bg-muted"
                onClick={() => closeWidget()}
                aria-label={t("ariaLabels.closeChat")}
              >
                <X className="h-5 w-5" />
              </button>
            </TooltipTrigger>
            <TooltipContent>{t("ui.closeChat")}</TooltipContent>
          </Tooltip>
        </TooltipProvider>
      </div>
    </div>
  );
});

export default Header;<|MERGE_RESOLUTION|>--- conflicted
+++ resolved
@@ -24,14 +24,9 @@
 ));
 
 const Header = React.memo(function Header({ config, onShowPreviousConversations, onNewConversation, title }: Props) {
-<<<<<<< HEAD
   const { t } = useWidgetTranslations();
-  const [isMaximized, setIsMaximized] = React.useState(() => {
-    return localStorage.getItem("helper_widget_minimized") !== "true";
-=======
   const [isMinimized, setIsMinimized] = React.useState(() => {
     return config.isMinimized === true;
->>>>>>> 298b2bc2
   });
 
   React.useEffect(() => {
@@ -85,20 +80,12 @@
                 <button
                   className="text-primary hover:text-muted-foreground p-1 rounded-full hover:bg-muted"
                   onClick={handleToggleHeight}
-<<<<<<< HEAD
-                  aria-label={isMaximized ? t("ariaLabels.minimizeWidget") : t("ariaLabels.maximizeWidget")}
-=======
-                  aria-label={isMinimized ? "Maximize widget" : "Minimize widget"}
->>>>>>> 298b2bc2
+                  aria-label={isMinimized ? t("ariaLabels.maximizeWidget") : t("ariaLabels.minimizeWidget")}
                 >
                   {isMinimized ? <Maximize2 className="h-5 w-5" /> : <Minimize2 className="h-5 w-5" />}
                 </button>
               </TooltipTrigger>
-<<<<<<< HEAD
-              <TooltipContent>{isMaximized ? t("ui.minimize") : t("ui.maximize")}</TooltipContent>
-=======
-              <TooltipContent>{isMinimized ? "Maximize" : "Minimize"}</TooltipContent>
->>>>>>> 298b2bc2
+              <TooltipContent>{isMinimized ? t("ui.maximize") : t("ui.minimize")}</TooltipContent>
             </Tooltip>
           )}
           <Tooltip>
